// Copyright 2012 The Go Authors. All rights reserved.
// Use of this source code is governed by a BSD-style
// license that can be found in the LICENSE file.

package tls

import (
	"bytes"
	"crypto/x509"
	"encoding/json"
	"errors"
	"fmt"
	"internal/testenv"
	"io"
	"io/ioutil"
	"math"
	"net"
	"os"
	"reflect"
	"strings"
	"sync"
	"testing"
	"time"
)

<<<<<<< HEAD
var savedSupportedSignatureAlgorithmsTLS12 = defaultSupportedSignatureAlgorithmsTLS12

=======
>>>>>>> 88343530
func init() {
	// TLS 1.3 is opt-in for Go 1.12, but we want to run most tests with it enabled.
	// TestTLS13Switch below tests the disabled behavior. See Issue 30055.
	tls13Support.Do(func() {}) // defuse the sync.Once
	tls13Support.cached = true
<<<<<<< HEAD
	defaultSupportedSignatureAlgorithmsTLS12 = defaultSupportedSignatureAlgorithms
=======
>>>>>>> 88343530
}

var rsaCertPEM = `-----BEGIN CERTIFICATE-----
MIIB0zCCAX2gAwIBAgIJAI/M7BYjwB+uMA0GCSqGSIb3DQEBBQUAMEUxCzAJBgNV
BAYTAkFVMRMwEQYDVQQIDApTb21lLVN0YXRlMSEwHwYDVQQKDBhJbnRlcm5ldCBX
aWRnaXRzIFB0eSBMdGQwHhcNMTIwOTEyMjE1MjAyWhcNMTUwOTEyMjE1MjAyWjBF
MQswCQYDVQQGEwJBVTETMBEGA1UECAwKU29tZS1TdGF0ZTEhMB8GA1UECgwYSW50
ZXJuZXQgV2lkZ2l0cyBQdHkgTHRkMFwwDQYJKoZIhvcNAQEBBQADSwAwSAJBANLJ
hPHhITqQbPklG3ibCVxwGMRfp/v4XqhfdQHdcVfHap6NQ5Wok/4xIA+ui35/MmNa
rtNuC+BdZ1tMuVCPFZcCAwEAAaNQME4wHQYDVR0OBBYEFJvKs8RfJaXTH08W+SGv
zQyKn0H8MB8GA1UdIwQYMBaAFJvKs8RfJaXTH08W+SGvzQyKn0H8MAwGA1UdEwQF
MAMBAf8wDQYJKoZIhvcNAQEFBQADQQBJlffJHybjDGxRMqaRmDhX0+6v02TUKZsW
r5QuVbpQhH6u+0UgcW0jp9QwpxoPTLTWGXEWBBBurxFwiCBhkQ+V
-----END CERTIFICATE-----
`

var rsaKeyPEM = `-----BEGIN RSA PRIVATE KEY-----
MIIBOwIBAAJBANLJhPHhITqQbPklG3ibCVxwGMRfp/v4XqhfdQHdcVfHap6NQ5Wo
k/4xIA+ui35/MmNartNuC+BdZ1tMuVCPFZcCAwEAAQJAEJ2N+zsR0Xn8/Q6twa4G
6OB1M1WO+k+ztnX/1SvNeWu8D6GImtupLTYgjZcHufykj09jiHmjHx8u8ZZB/o1N
MQIhAPW+eyZo7ay3lMz1V01WVjNKK9QSn1MJlb06h/LuYv9FAiEA25WPedKgVyCW
SmUwbPw8fnTcpqDWE3yTO3vKcebqMSsCIBF3UmVue8YU3jybC3NxuXq3wNm34R8T
xVLHwDXh/6NJAiEAl2oHGGLz64BuAfjKrqwz7qMYr9HCLIe/YsoWq/olzScCIQDi
D2lWusoe2/nEqfDVVWGWlyJ7yOmqaVm/iNUN9B2N2g==
-----END RSA PRIVATE KEY-----
`

// keyPEM is the same as rsaKeyPEM, but declares itself as just
// "PRIVATE KEY", not "RSA PRIVATE KEY".  https://golang.org/issue/4477
var keyPEM = `-----BEGIN PRIVATE KEY-----
MIIBOwIBAAJBANLJhPHhITqQbPklG3ibCVxwGMRfp/v4XqhfdQHdcVfHap6NQ5Wo
k/4xIA+ui35/MmNartNuC+BdZ1tMuVCPFZcCAwEAAQJAEJ2N+zsR0Xn8/Q6twa4G
6OB1M1WO+k+ztnX/1SvNeWu8D6GImtupLTYgjZcHufykj09jiHmjHx8u8ZZB/o1N
MQIhAPW+eyZo7ay3lMz1V01WVjNKK9QSn1MJlb06h/LuYv9FAiEA25WPedKgVyCW
SmUwbPw8fnTcpqDWE3yTO3vKcebqMSsCIBF3UmVue8YU3jybC3NxuXq3wNm34R8T
xVLHwDXh/6NJAiEAl2oHGGLz64BuAfjKrqwz7qMYr9HCLIe/YsoWq/olzScCIQDi
D2lWusoe2/nEqfDVVWGWlyJ7yOmqaVm/iNUN9B2N2g==
-----END PRIVATE KEY-----
`

var ecdsaCertPEM = `-----BEGIN CERTIFICATE-----
MIIB/jCCAWICCQDscdUxw16XFDAJBgcqhkjOPQQBMEUxCzAJBgNVBAYTAkFVMRMw
EQYDVQQIEwpTb21lLVN0YXRlMSEwHwYDVQQKExhJbnRlcm5ldCBXaWRnaXRzIFB0
eSBMdGQwHhcNMTIxMTE0MTI0MDQ4WhcNMTUxMTE0MTI0MDQ4WjBFMQswCQYDVQQG
EwJBVTETMBEGA1UECBMKU29tZS1TdGF0ZTEhMB8GA1UEChMYSW50ZXJuZXQgV2lk
Z2l0cyBQdHkgTHRkMIGbMBAGByqGSM49AgEGBSuBBAAjA4GGAAQBY9+my9OoeSUR
lDQdV/x8LsOuLilthhiS1Tz4aGDHIPwC1mlvnf7fg5lecYpMCrLLhauAc1UJXcgl
01xoLuzgtAEAgv2P/jgytzRSpUYvgLBt1UA0leLYBy6mQQbrNEuqT3INapKIcUv8
XxYP0xMEUksLPq6Ca+CRSqTtrd/23uTnapkwCQYHKoZIzj0EAQOBigAwgYYCQXJo
A7Sl2nLVf+4Iu/tAX/IF4MavARKC4PPHK3zfuGfPR3oCCcsAoz3kAzOeijvd0iXb
H5jBImIxPL4WxQNiBTexAkF8D1EtpYuWdlVQ80/h/f4pBcGiXPqX5h2PQSQY7hP1
+jwM1FGS4fREIOvlBYr/SzzQRtwrvrzGYxDEDbsC0ZGRnA==
-----END CERTIFICATE-----
`

var ecdsaKeyPEM = `-----BEGIN EC PARAMETERS-----
BgUrgQQAIw==
-----END EC PARAMETERS-----
-----BEGIN EC PRIVATE KEY-----
MIHcAgEBBEIBrsoKp0oqcv6/JovJJDoDVSGWdirrkgCWxrprGlzB9o0X8fV675X0
NwuBenXFfeZvVcwluO7/Q9wkYoPd/t3jGImgBwYFK4EEACOhgYkDgYYABAFj36bL
06h5JRGUNB1X/Hwuw64uKW2GGJLVPPhoYMcg/ALWaW+d/t+DmV5xikwKssuFq4Bz
VQldyCXTXGgu7OC0AQCC/Y/+ODK3NFKlRi+AsG3VQDSV4tgHLqZBBus0S6pPcg1q
kohxS/xfFg/TEwRSSws+roJr4JFKpO2t3/be5OdqmQ==
-----END EC PRIVATE KEY-----
`

var keyPairTests = []struct {
	algo string
	cert string
	key  string
}{
	{"ECDSA", ecdsaCertPEM, ecdsaKeyPEM},
	{"RSA", rsaCertPEM, rsaKeyPEM},
	{"RSA-untyped", rsaCertPEM, keyPEM}, // golang.org/issue/4477
}

func TestX509KeyPair(t *testing.T) {
	t.Parallel()
	var pem []byte
	for _, test := range keyPairTests {
		pem = []byte(test.cert + test.key)
		if _, err := X509KeyPair(pem, pem); err != nil {
			t.Errorf("Failed to load %s cert followed by %s key: %s", test.algo, test.algo, err)
		}
		pem = []byte(test.key + test.cert)
		if _, err := X509KeyPair(pem, pem); err != nil {
			t.Errorf("Failed to load %s key followed by %s cert: %s", test.algo, test.algo, err)
		}
	}
}

func TestX509KeyPairErrors(t *testing.T) {
	_, err := X509KeyPair([]byte(rsaKeyPEM), []byte(rsaCertPEM))
	if err == nil {
		t.Fatalf("X509KeyPair didn't return an error when arguments were switched")
	}
	if subStr := "been switched"; !strings.Contains(err.Error(), subStr) {
		t.Fatalf("Expected %q in the error when switching arguments to X509KeyPair, but the error was %q", subStr, err)
	}

	_, err = X509KeyPair([]byte(rsaCertPEM), []byte(rsaCertPEM))
	if err == nil {
		t.Fatalf("X509KeyPair didn't return an error when both arguments were certificates")
	}
	if subStr := "certificate"; !strings.Contains(err.Error(), subStr) {
		t.Fatalf("Expected %q in the error when both arguments to X509KeyPair were certificates, but the error was %q", subStr, err)
	}

	const nonsensePEM = `
-----BEGIN NONSENSE-----
Zm9vZm9vZm9v
-----END NONSENSE-----
`

	_, err = X509KeyPair([]byte(nonsensePEM), []byte(nonsensePEM))
	if err == nil {
		t.Fatalf("X509KeyPair didn't return an error when both arguments were nonsense")
	}
	if subStr := "NONSENSE"; !strings.Contains(err.Error(), subStr) {
		t.Fatalf("Expected %q in the error when both arguments to X509KeyPair were nonsense, but the error was %q", subStr, err)
	}
}

func TestX509MixedKeyPair(t *testing.T) {
	if _, err := X509KeyPair([]byte(rsaCertPEM), []byte(ecdsaKeyPEM)); err == nil {
		t.Error("Load of RSA certificate succeeded with ECDSA private key")
	}
	if _, err := X509KeyPair([]byte(ecdsaCertPEM), []byte(rsaKeyPEM)); err == nil {
		t.Error("Load of ECDSA certificate succeeded with RSA private key")
	}
}

func newLocalListener(t testing.TB) net.Listener {
	ln, err := net.Listen("tcp", "127.0.0.1:0")
	if err != nil {
		ln, err = net.Listen("tcp6", "[::1]:0")
	}
	if err != nil {
		t.Fatal(err)
	}
	return ln
}

func TestDialTimeout(t *testing.T) {
	if testing.Short() {
		t.Skip("skipping in short mode")
	}
	listener := newLocalListener(t)

	addr := listener.Addr().String()
	defer listener.Close()

	complete := make(chan bool)
	defer close(complete)

	go func() {
		conn, err := listener.Accept()
		if err != nil {
			t.Error(err)
			return
		}
		<-complete
		conn.Close()
	}()

	dialer := &net.Dialer{
		Timeout: 10 * time.Millisecond,
	}

	var err error
	if _, err = DialWithDialer(dialer, "tcp", addr, nil); err == nil {
		t.Fatal("DialWithTimeout completed successfully")
	}

	if !isTimeoutError(err) {
		t.Errorf("resulting error not a timeout: %v\nType %T: %#v", err, err, err)
	}
}

func isTimeoutError(err error) bool {
	if ne, ok := err.(net.Error); ok {
		return ne.Timeout()
	}
	return false
}

// tests that Conn.Read returns (non-zero, io.EOF) instead of
// (non-zero, nil) when a Close (alertCloseNotify) is sitting right
// behind the application data in the buffer.
func TestConnReadNonzeroAndEOF(t *testing.T) {
	// This test is racy: it assumes that after a write to a
	// localhost TCP connection, the peer TCP connection can
	// immediately read it. Because it's racy, we skip this test
	// in short mode, and then retry it several times with an
	// increasing sleep in between our final write (via srv.Close
	// below) and the following read.
	if testing.Short() {
		t.Skip("skipping in short mode")
	}
	var err error
	for delay := time.Millisecond; delay <= 64*time.Millisecond; delay *= 2 {
		if err = testConnReadNonzeroAndEOF(t, delay); err == nil {
			return
		}
	}
	t.Error(err)
}

func testConnReadNonzeroAndEOF(t *testing.T, delay time.Duration) error {
	ln := newLocalListener(t)
	defer ln.Close()

	srvCh := make(chan *Conn, 1)
	var serr error
	go func() {
		sconn, err := ln.Accept()
		if err != nil {
			serr = err
			srvCh <- nil
			return
		}
		serverConfig := testConfig.Clone()
		srv := Server(sconn, serverConfig)
		if err := srv.Handshake(); err != nil {
			serr = fmt.Errorf("handshake: %v", err)
			srvCh <- nil
			return
		}
		srvCh <- srv
	}()

	clientConfig := testConfig.Clone()
	// In TLS 1.3, alerts are encrypted and disguised as application data, so
	// the opportunistic peek won't work.
	clientConfig.MaxVersion = VersionTLS12
	conn, err := Dial("tcp", ln.Addr().String(), clientConfig)
	if err != nil {
		t.Fatal(err)
	}
	defer conn.Close()

	srv := <-srvCh
	if srv == nil {
		return serr
	}

	buf := make([]byte, 6)

	srv.Write([]byte("foobar"))
	n, err := conn.Read(buf)
	if n != 6 || err != nil || string(buf) != "foobar" {
		return fmt.Errorf("Read = %d, %v, data %q; want 6, nil, foobar", n, err, buf)
	}

	srv.Write([]byte("abcdef"))
	srv.Close()
	time.Sleep(delay)
	n, err = conn.Read(buf)
	if n != 6 || string(buf) != "abcdef" {
		return fmt.Errorf("Read = %d, buf= %q; want 6, abcdef", n, buf)
	}
	if err != io.EOF {
		return fmt.Errorf("Second Read error = %v; want io.EOF", err)
	}
	return nil
}

func TestTLSUniqueMatches(t *testing.T) {
	ln := newLocalListener(t)
	defer ln.Close()

	serverTLSUniques := make(chan []byte)
	go func() {
		for i := 0; i < 2; i++ {
			sconn, err := ln.Accept()
			if err != nil {
				t.Error(err)
				return
			}
			serverConfig := testConfig.Clone()
			serverConfig.MaxVersion = VersionTLS12 // TLSUnique is not defined in TLS 1.3
			srv := Server(sconn, serverConfig)
			if err := srv.Handshake(); err != nil {
				t.Error(err)
				return
			}
			serverTLSUniques <- srv.ConnectionState().TLSUnique
		}
	}()

	clientConfig := testConfig.Clone()
	clientConfig.ClientSessionCache = NewLRUClientSessionCache(1)
	conn, err := Dial("tcp", ln.Addr().String(), clientConfig)
	if err != nil {
		t.Fatal(err)
	}
	if !bytes.Equal(conn.ConnectionState().TLSUnique, <-serverTLSUniques) {
		t.Error("client and server channel bindings differ")
	}
	conn.Close()

	conn, err = Dial("tcp", ln.Addr().String(), clientConfig)
	if err != nil {
		t.Fatal(err)
	}
	defer conn.Close()
	if !conn.ConnectionState().DidResume {
		t.Error("second session did not use resumption")
	}
	if !bytes.Equal(conn.ConnectionState().TLSUnique, <-serverTLSUniques) {
		t.Error("client and server channel bindings differ when session resumption is used")
	}
}

func TestVerifyHostname(t *testing.T) {
	testenv.MustHaveExternalNetwork(t)

	c, err := Dial("tcp", "www.google.com:https", nil)
	if err != nil {
		t.Fatal(err)
	}
	if err := c.VerifyHostname("www.google.com"); err != nil {
		t.Fatalf("verify www.google.com: %v", err)
	}
	if err := c.VerifyHostname("www.yahoo.com"); err == nil {
		t.Fatalf("verify www.yahoo.com succeeded")
	}

	c, err = Dial("tcp", "www.google.com:https", &Config{InsecureSkipVerify: true})
	if err != nil {
		t.Fatal(err)
	}
	if err := c.VerifyHostname("www.google.com"); err == nil {
		t.Fatalf("verify www.google.com succeeded with InsecureSkipVerify=true")
	}
}

func TestVerifyHostnameResumed(t *testing.T) {
	t.Run("TLSv12", func(t *testing.T) { testVerifyHostnameResumed(t, VersionTLS12) })
	t.Run("TLSv13", func(t *testing.T) { testVerifyHostnameResumed(t, VersionTLS13) })
}

func testVerifyHostnameResumed(t *testing.T, version uint16) {
	testenv.MustHaveExternalNetwork(t)

	config := &Config{
		MaxVersion:         version,
		ClientSessionCache: NewLRUClientSessionCache(32),
	}
	for i := 0; i < 2; i++ {
		c, err := Dial("tcp", "mail.google.com:https", config)
		if err != nil {
			t.Fatalf("Dial #%d: %v", i, err)
		}
		cs := c.ConnectionState()
		if i > 0 && !cs.DidResume {
			t.Fatalf("Subsequent connection unexpectedly didn't resume")
		}
		if cs.Version != version {
			t.Fatalf("Unexpectedly negotiated version %x", cs.Version)
		}
		if cs.VerifiedChains == nil {
			t.Fatalf("Dial #%d: cs.VerifiedChains == nil", i)
		}
		if err := c.VerifyHostname("mail.google.com"); err != nil {
			t.Fatalf("verify mail.google.com #%d: %v", i, err)
		}
		// Give the client a chance to read the server session tickets.
		c.SetReadDeadline(time.Now().Add(500 * time.Millisecond))
		if _, err := c.Read(make([]byte, 1)); err != nil {
			if err, ok := err.(net.Error); !ok || !err.Timeout() {
				t.Fatal(err)
			}
		}
		c.Close()
	}
}

func TestConnCloseBreakingWrite(t *testing.T) {
	ln := newLocalListener(t)
	defer ln.Close()

	srvCh := make(chan *Conn, 1)
	var serr error
	var sconn net.Conn
	go func() {
		var err error
		sconn, err = ln.Accept()
		if err != nil {
			serr = err
			srvCh <- nil
			return
		}
		serverConfig := testConfig.Clone()
		srv := Server(sconn, serverConfig)
		if err := srv.Handshake(); err != nil {
			serr = fmt.Errorf("handshake: %v", err)
			srvCh <- nil
			return
		}
		srvCh <- srv
	}()

	cconn, err := net.Dial("tcp", ln.Addr().String())
	if err != nil {
		t.Fatal(err)
	}
	defer cconn.Close()

	conn := &changeImplConn{
		Conn: cconn,
	}

	clientConfig := testConfig.Clone()
	tconn := Client(conn, clientConfig)
	if err := tconn.Handshake(); err != nil {
		t.Fatal(err)
	}

	srv := <-srvCh
	if srv == nil {
		t.Fatal(serr)
	}
	defer sconn.Close()

	connClosed := make(chan struct{})
	conn.closeFunc = func() error {
		close(connClosed)
		return nil
	}

	inWrite := make(chan bool, 1)
	var errConnClosed = errors.New("conn closed for test")
	conn.writeFunc = func(p []byte) (n int, err error) {
		inWrite <- true
		<-connClosed
		return 0, errConnClosed
	}

	closeReturned := make(chan bool, 1)
	go func() {
		<-inWrite
		tconn.Close() // test that this doesn't block forever.
		closeReturned <- true
	}()

	_, err = tconn.Write([]byte("foo"))
	if err != errConnClosed {
		t.Errorf("Write error = %v; want errConnClosed", err)
	}

	<-closeReturned
	if err := tconn.Close(); err != errClosed {
		t.Errorf("Close error = %v; want errClosed", err)
	}
}

func TestConnCloseWrite(t *testing.T) {
	ln := newLocalListener(t)
	defer ln.Close()

	clientDoneChan := make(chan struct{})

	serverCloseWrite := func() error {
		sconn, err := ln.Accept()
		if err != nil {
			return fmt.Errorf("accept: %v", err)
		}
		defer sconn.Close()

		serverConfig := testConfig.Clone()
		srv := Server(sconn, serverConfig)
		if err := srv.Handshake(); err != nil {
			return fmt.Errorf("handshake: %v", err)
		}
		defer srv.Close()

		data, err := ioutil.ReadAll(srv)
		if err != nil {
			return err
		}
		if len(data) > 0 {
			return fmt.Errorf("Read data = %q; want nothing", data)
		}

		if err := srv.CloseWrite(); err != nil {
			return fmt.Errorf("server CloseWrite: %v", err)
		}

		// Wait for clientCloseWrite to finish, so we know we
		// tested the CloseWrite before we defer the
		// sconn.Close above, which would also cause the
		// client to unblock like CloseWrite.
		<-clientDoneChan
		return nil
	}

	clientCloseWrite := func() error {
		defer close(clientDoneChan)

		clientConfig := testConfig.Clone()
		conn, err := Dial("tcp", ln.Addr().String(), clientConfig)
		if err != nil {
			return err
		}
		if err := conn.Handshake(); err != nil {
			return err
		}
		defer conn.Close()

		if err := conn.CloseWrite(); err != nil {
			return fmt.Errorf("client CloseWrite: %v", err)
		}

		if _, err := conn.Write([]byte{0}); err != errShutdown {
			return fmt.Errorf("CloseWrite error = %v; want errShutdown", err)
		}

		data, err := ioutil.ReadAll(conn)
		if err != nil {
			return err
		}
		if len(data) > 0 {
			return fmt.Errorf("Read data = %q; want nothing", data)
		}
		return nil
	}

	errChan := make(chan error, 2)

	go func() { errChan <- serverCloseWrite() }()
	go func() { errChan <- clientCloseWrite() }()

	for i := 0; i < 2; i++ {
		select {
		case err := <-errChan:
			if err != nil {
				t.Fatal(err)
			}
		case <-time.After(10 * time.Second):
			t.Fatal("deadlock")
		}
	}

	// Also test CloseWrite being called before the handshake is
	// finished:
	{
		ln2 := newLocalListener(t)
		defer ln2.Close()

		netConn, err := net.Dial("tcp", ln2.Addr().String())
		if err != nil {
			t.Fatal(err)
		}
		defer netConn.Close()
		conn := Client(netConn, testConfig.Clone())

		if err := conn.CloseWrite(); err != errEarlyCloseWrite {
			t.Errorf("CloseWrite error = %v; want errEarlyCloseWrite", err)
		}
	}
}

func TestWarningAlertFlood(t *testing.T) {
	ln := newLocalListener(t)
	defer ln.Close()

	server := func() error {
		sconn, err := ln.Accept()
		if err != nil {
			return fmt.Errorf("accept: %v", err)
		}
		defer sconn.Close()

		serverConfig := testConfig.Clone()
		srv := Server(sconn, serverConfig)
		if err := srv.Handshake(); err != nil {
			return fmt.Errorf("handshake: %v", err)
		}
		defer srv.Close()

		_, err = ioutil.ReadAll(srv)
		if err == nil {
			return errors.New("unexpected lack of error from server")
		}
		const expected = "too many ignored"
		if str := err.Error(); !strings.Contains(str, expected) {
			return fmt.Errorf("expected error containing %q, but saw: %s", expected, str)
		}

		return nil
	}

	errChan := make(chan error, 1)
	go func() { errChan <- server() }()

	clientConfig := testConfig.Clone()
	clientConfig.MaxVersion = VersionTLS12 // there are no warning alerts in TLS 1.3
	conn, err := Dial("tcp", ln.Addr().String(), clientConfig)
	if err != nil {
		t.Fatal(err)
	}
	defer conn.Close()
	if err := conn.Handshake(); err != nil {
		t.Fatal(err)
	}

	for i := 0; i < maxUselessRecords+1; i++ {
		conn.sendAlert(alertNoRenegotiation)
	}

	if err := <-errChan; err != nil {
		t.Fatal(err)
	}
}

func TestCloneFuncFields(t *testing.T) {
	const expectedCount = 5
	called := 0

	c1 := Config{
		Time: func() time.Time {
			called |= 1 << 0
			return time.Time{}
		},
		GetCertificate: func(*ClientHelloInfo) (*Certificate, error) {
			called |= 1 << 1
			return nil, nil
		},
		GetClientCertificate: func(*CertificateRequestInfo) (*Certificate, error) {
			called |= 1 << 2
			return nil, nil
		},
		GetConfigForClient: func(*ClientHelloInfo) (*Config, error) {
			called |= 1 << 3
			return nil, nil
		},
		VerifyPeerCertificate: func(rawCerts [][]byte, verifiedChains [][]*x509.Certificate) error {
			called |= 1 << 4
			return nil
		},
	}

	c2 := c1.Clone()

	c2.Time()
	c2.GetCertificate(nil)
	c2.GetClientCertificate(nil)
	c2.GetConfigForClient(nil)
	c2.VerifyPeerCertificate(nil, nil)

	if called != (1<<expectedCount)-1 {
		t.Fatalf("expected %d calls but saw calls %b", expectedCount, called)
	}
}

func TestCloneNonFuncFields(t *testing.T) {
	var c1 Config
	v := reflect.ValueOf(&c1).Elem()

	typ := v.Type()
	for i := 0; i < typ.NumField(); i++ {
		f := v.Field(i)
		if !f.CanSet() {
			// unexported field; not cloned.
			continue
		}

		// testing/quick can't handle functions or interfaces and so
		// isn't used here.
		switch fn := typ.Field(i).Name; fn {
		case "Rand":
			f.Set(reflect.ValueOf(io.Reader(os.Stdin)))
		case "Time", "GetCertificate", "GetConfigForClient", "VerifyPeerCertificate", "GetClientCertificate":
			// DeepEqual can't compare functions. If you add a
			// function field to this list, you must also change
			// TestCloneFuncFields to ensure that the func field is
			// cloned.
		case "Certificates":
			f.Set(reflect.ValueOf([]Certificate{
				{Certificate: [][]byte{{'b'}}},
			}))
		case "NameToCertificate":
			f.Set(reflect.ValueOf(map[string]*Certificate{"a": nil}))
		case "RootCAs", "ClientCAs":
			f.Set(reflect.ValueOf(x509.NewCertPool()))
		case "ClientSessionCache":
			f.Set(reflect.ValueOf(NewLRUClientSessionCache(10)))
		case "KeyLogWriter":
			f.Set(reflect.ValueOf(io.Writer(os.Stdout)))
		case "NextProtos":
			f.Set(reflect.ValueOf([]string{"a", "b"}))
		case "ServerName":
			f.Set(reflect.ValueOf("b"))
		case "ClientAuth":
			f.Set(reflect.ValueOf(VerifyClientCertIfGiven))
		case "InsecureSkipVerify", "SessionTicketsDisabled", "DynamicRecordSizingDisabled", "PreferServerCipherSuites":
			f.Set(reflect.ValueOf(true))
		case "MinVersion", "MaxVersion":
			f.Set(reflect.ValueOf(uint16(VersionTLS12)))
		case "SessionTicketKey":
			f.Set(reflect.ValueOf([32]byte{}))
		case "CipherSuites":
			f.Set(reflect.ValueOf([]uint16{1, 2}))
		case "CurvePreferences":
			f.Set(reflect.ValueOf([]CurveID{CurveP256}))
		case "Renegotiation":
			f.Set(reflect.ValueOf(RenegotiateOnceAsClient))
		default:
			t.Errorf("all fields must be accounted for, but saw unknown field %q", fn)
		}
	}

	c2 := c1.Clone()
	// DeepEqual also compares unexported fields, thus c2 needs to have run
	// serverInit in order to be DeepEqual to c1. Cloning it and discarding
	// the result is sufficient.
	c2.Clone()

	if !reflect.DeepEqual(&c1, c2) {
		t.Errorf("clone failed to copy a field")
	}
}

// changeImplConn is a net.Conn which can change its Write and Close
// methods.
type changeImplConn struct {
	net.Conn
	writeFunc func([]byte) (int, error)
	closeFunc func() error
}

func (w *changeImplConn) Write(p []byte) (n int, err error) {
	if w.writeFunc != nil {
		return w.writeFunc(p)
	}
	return w.Conn.Write(p)
}

func (w *changeImplConn) Close() error {
	if w.closeFunc != nil {
		return w.closeFunc()
	}
	return w.Conn.Close()
}

func throughput(b *testing.B, version uint16, totalBytes int64, dynamicRecordSizingDisabled bool) {
	ln := newLocalListener(b)
	defer ln.Close()

	N := b.N

	// Less than 64KB because Windows appears to use a TCP rwin < 64KB.
	// See Issue #15899.
	const bufsize = 32 << 10

	go func() {
		buf := make([]byte, bufsize)
		for i := 0; i < N; i++ {
			sconn, err := ln.Accept()
			if err != nil {
				// panic rather than synchronize to avoid benchmark overhead
				// (cannot call b.Fatal in goroutine)
				panic(fmt.Errorf("accept: %v", err))
			}
			serverConfig := testConfig.Clone()
			serverConfig.CipherSuites = nil // the defaults may prefer faster ciphers
			serverConfig.DynamicRecordSizingDisabled = dynamicRecordSizingDisabled
			srv := Server(sconn, serverConfig)
			if err := srv.Handshake(); err != nil {
				panic(fmt.Errorf("handshake: %v", err))
			}
			if _, err := io.CopyBuffer(srv, srv, buf); err != nil {
				panic(fmt.Errorf("copy buffer: %v", err))
			}
		}
	}()

	b.SetBytes(totalBytes)
	clientConfig := testConfig.Clone()
	clientConfig.CipherSuites = nil // the defaults may prefer faster ciphers
	clientConfig.DynamicRecordSizingDisabled = dynamicRecordSizingDisabled
	clientConfig.MaxVersion = version

	buf := make([]byte, bufsize)
	chunks := int(math.Ceil(float64(totalBytes) / float64(len(buf))))
	for i := 0; i < N; i++ {
		conn, err := Dial("tcp", ln.Addr().String(), clientConfig)
		if err != nil {
			b.Fatal(err)
		}
		for j := 0; j < chunks; j++ {
			_, err := conn.Write(buf)
			if err != nil {
				b.Fatal(err)
			}
			_, err = io.ReadFull(conn, buf)
			if err != nil {
				b.Fatal(err)
			}
		}
		conn.Close()
	}
}

func BenchmarkThroughput(b *testing.B) {
	for _, mode := range []string{"Max", "Dynamic"} {
		for size := 1; size <= 64; size <<= 1 {
			name := fmt.Sprintf("%sPacket/%dMB", mode, size)
			b.Run(name, func(b *testing.B) {
				b.Run("TLSv12", func(b *testing.B) {
					throughput(b, VersionTLS12, int64(size<<20), mode == "Max")
				})
				b.Run("TLSv13", func(b *testing.B) {
					throughput(b, VersionTLS13, int64(size<<20), mode == "Max")
				})
			})
		}
	}
}

type slowConn struct {
	net.Conn
	bps int
}

func (c *slowConn) Write(p []byte) (int, error) {
	if c.bps == 0 {
		panic("too slow")
	}
	t0 := time.Now()
	wrote := 0
	for wrote < len(p) {
		time.Sleep(100 * time.Microsecond)
		allowed := int(time.Since(t0).Seconds()*float64(c.bps)) / 8
		if allowed > len(p) {
			allowed = len(p)
		}
		if wrote < allowed {
			n, err := c.Conn.Write(p[wrote:allowed])
			wrote += n
			if err != nil {
				return wrote, err
			}
		}
	}
	return len(p), nil
}

func latency(b *testing.B, version uint16, bps int, dynamicRecordSizingDisabled bool) {
	ln := newLocalListener(b)
	defer ln.Close()

	N := b.N

	go func() {
		for i := 0; i < N; i++ {
			sconn, err := ln.Accept()
			if err != nil {
				// panic rather than synchronize to avoid benchmark overhead
				// (cannot call b.Fatal in goroutine)
				panic(fmt.Errorf("accept: %v", err))
			}
			serverConfig := testConfig.Clone()
			serverConfig.DynamicRecordSizingDisabled = dynamicRecordSizingDisabled
			srv := Server(&slowConn{sconn, bps}, serverConfig)
			if err := srv.Handshake(); err != nil {
				panic(fmt.Errorf("handshake: %v", err))
			}
			io.Copy(srv, srv)
		}
	}()

	clientConfig := testConfig.Clone()
	clientConfig.DynamicRecordSizingDisabled = dynamicRecordSizingDisabled
	clientConfig.MaxVersion = version

	buf := make([]byte, 16384)
	peek := make([]byte, 1)

	for i := 0; i < N; i++ {
		conn, err := Dial("tcp", ln.Addr().String(), clientConfig)
		if err != nil {
			b.Fatal(err)
		}
		// make sure we're connected and previous connection has stopped
		if _, err := conn.Write(buf[:1]); err != nil {
			b.Fatal(err)
		}
		if _, err := io.ReadFull(conn, peek); err != nil {
			b.Fatal(err)
		}
		if _, err := conn.Write(buf); err != nil {
			b.Fatal(err)
		}
		if _, err = io.ReadFull(conn, peek); err != nil {
			b.Fatal(err)
		}
		conn.Close()
	}
}

func BenchmarkLatency(b *testing.B) {
	for _, mode := range []string{"Max", "Dynamic"} {
		for _, kbps := range []int{200, 500, 1000, 2000, 5000} {
			name := fmt.Sprintf("%sPacket/%dkbps", mode, kbps)
			b.Run(name, func(b *testing.B) {
				b.Run("TLSv12", func(b *testing.B) {
					latency(b, VersionTLS12, kbps*1000, mode == "Max")
				})
				b.Run("TLSv13", func(b *testing.B) {
					latency(b, VersionTLS13, kbps*1000, mode == "Max")
				})
			})
		}
	}
}

func TestConnectionStateMarshal(t *testing.T) {
	cs := &ConnectionState{}
	_, err := json.Marshal(cs)
	if err != nil {
		t.Errorf("json.Marshal failed on ConnectionState: %v", err)
	}
}

func TestConnectionState(t *testing.T) {
	issuer, err := x509.ParseCertificate(testRSACertificateIssuer)
	if err != nil {
		panic(err)
	}
	rootCAs := x509.NewCertPool()
	rootCAs.AddCert(issuer)

	now := func() time.Time { return time.Unix(1476984729, 0) }

	const alpnProtocol = "golang"
	const serverName = "example.golang"
	var scts = [][]byte{[]byte("dummy sct 1"), []byte("dummy sct 2")}
	var ocsp = []byte("dummy ocsp")

	for _, v := range []uint16{VersionTLS12, VersionTLS13} {
		var name string
		switch v {
		case VersionTLS12:
			name = "TLSv12"
		case VersionTLS13:
			name = "TLSv13"
		}
		t.Run(name, func(t *testing.T) {
			config := &Config{
				Time:         now,
				Rand:         zeroSource{},
				Certificates: make([]Certificate, 1),
				MaxVersion:   v,
				RootCAs:      rootCAs,
				ClientCAs:    rootCAs,
				ClientAuth:   RequireAndVerifyClientCert,
				NextProtos:   []string{alpnProtocol},
				ServerName:   serverName,
			}
			config.Certificates[0].Certificate = [][]byte{testRSACertificate}
			config.Certificates[0].PrivateKey = testRSAPrivateKey
			config.Certificates[0].SignedCertificateTimestamps = scts
			config.Certificates[0].OCSPStaple = ocsp

			ss, cs, err := testHandshake(t, config, config)
			if err != nil {
				t.Fatalf("Handshake failed: %v", err)
			}

			if ss.Version != v || cs.Version != v {
				t.Errorf("Got versions %x (server) and %x (client), expected %x", ss.Version, cs.Version, v)
			}

			if !ss.HandshakeComplete || !cs.HandshakeComplete {
				t.Errorf("Got HandshakeComplete %v (server) and %v (client), expected true", ss.HandshakeComplete, cs.HandshakeComplete)
			}

			if ss.DidResume || cs.DidResume {
				t.Errorf("Got DidResume %v (server) and %v (client), expected false", ss.DidResume, cs.DidResume)
			}

			if ss.CipherSuite == 0 || cs.CipherSuite == 0 {
				t.Errorf("Got invalid cipher suite: %v (server) and %v (client)", ss.CipherSuite, cs.CipherSuite)
			}

			if ss.NegotiatedProtocol != alpnProtocol || cs.NegotiatedProtocol != alpnProtocol {
				t.Errorf("Got negotiated protocol %q (server) and %q (client), expected %q", ss.NegotiatedProtocol, cs.NegotiatedProtocol, alpnProtocol)
			}

			if !cs.NegotiatedProtocolIsMutual {
				t.Errorf("Got false NegotiatedProtocolIsMutual on the client side")
			}
			// NegotiatedProtocolIsMutual on the server side is unspecified.

			if ss.ServerName != serverName {
				t.Errorf("Got server name %q, expected %q", ss.ServerName, serverName)
			}
			if cs.ServerName != "" {
				t.Errorf("Got unexpected server name on the client side")
			}

			if len(ss.PeerCertificates) != 1 || len(cs.PeerCertificates) != 1 {
				t.Errorf("Got %d (server) and %d (client) peer certificates, expected %d", len(ss.PeerCertificates), len(cs.PeerCertificates), 1)
			}

			if len(ss.VerifiedChains) != 1 || len(cs.VerifiedChains) != 1 {
				t.Errorf("Got %d (server) and %d (client) verified chains, expected %d", len(ss.VerifiedChains), len(cs.VerifiedChains), 1)
			} else if len(ss.VerifiedChains[0]) != 2 || len(cs.VerifiedChains[0]) != 2 {
				t.Errorf("Got %d (server) and %d (client) long verified chain, expected %d", len(ss.VerifiedChains[0]), len(cs.VerifiedChains[0]), 2)
			}

			if len(cs.SignedCertificateTimestamps) != 2 {
				t.Errorf("Got %d SCTs, expected %d", len(cs.SignedCertificateTimestamps), 2)
			}
			if !bytes.Equal(cs.OCSPResponse, ocsp) {
				t.Errorf("Got OCSPs %x, expected %x", cs.OCSPResponse, ocsp)
			}
			// Only TLS 1.3 supports OCSP and SCTs on client certs.
			if v == VersionTLS13 {
				if len(ss.SignedCertificateTimestamps) != 2 {
					t.Errorf("Got %d client SCTs, expected %d", len(ss.SignedCertificateTimestamps), 2)
				}
				if !bytes.Equal(ss.OCSPResponse, ocsp) {
					t.Errorf("Got client OCSPs %x, expected %x", ss.OCSPResponse, ocsp)
				}
			}

			if v == VersionTLS13 {
				if ss.TLSUnique != nil || cs.TLSUnique != nil {
					t.Errorf("Got TLSUnique %x (server) and %x (client), expected nil in TLS 1.3", ss.TLSUnique, cs.TLSUnique)
				}
			} else {
				if ss.TLSUnique == nil || cs.TLSUnique == nil {
					t.Errorf("Got TLSUnique %x (server) and %x (client), expected non-nil", ss.TLSUnique, cs.TLSUnique)
				}
			}
		})
	}
}

// TestEscapeRoute tests that the library will still work if support for TLS 1.3
// is dropped later in the Go 1.12 cycle.
func TestEscapeRoute(t *testing.T) {
	defer func(savedSupportedVersions []uint16) {
		supportedVersions = savedSupportedVersions
	}(supportedVersions)
	supportedVersions = []uint16{
		VersionTLS12,
		VersionTLS11,
		VersionTLS10,
		VersionSSL30,
	}

	expectVersion(t, testConfig, testConfig, VersionTLS12)
}

func expectVersion(t *testing.T, clientConfig, serverConfig *Config, v uint16) {
	ss, cs, err := testHandshake(t, clientConfig, serverConfig)
	if err != nil {
		t.Fatalf("Handshake failed: %v", err)
	}
	if ss.Version != v {
		t.Errorf("Server negotiated version %x, expected %x", cs.Version, v)
	}
	if cs.Version != v {
		t.Errorf("Client negotiated version %x, expected %x", cs.Version, v)
	}
}

// TestTLS13Switch checks the behavior of GODEBUG=tls13=[0|1]. See Issue 30055.
func TestTLS13Switch(t *testing.T) {
	defer func(savedGODEBUG string) {
		os.Setenv("GODEBUG", savedGODEBUG)
	}(os.Getenv("GODEBUG"))

	os.Setenv("GODEBUG", "tls13=0")
	tls13Support.Once = sync.Once{} // reset the cache

	tls12Config := testConfig.Clone()
	tls12Config.MaxVersion = VersionTLS12
	expectVersion(t, testConfig, testConfig, VersionTLS12)
	expectVersion(t, tls12Config, testConfig, VersionTLS12)
	expectVersion(t, testConfig, tls12Config, VersionTLS12)
	expectVersion(t, tls12Config, tls12Config, VersionTLS12)

	os.Setenv("GODEBUG", "tls13=1")
	tls13Support.Once = sync.Once{} // reset the cache

	expectVersion(t, testConfig, testConfig, VersionTLS13)
	expectVersion(t, tls12Config, testConfig, VersionTLS12)
	expectVersion(t, testConfig, tls12Config, VersionTLS12)
	expectVersion(t, tls12Config, tls12Config, VersionTLS12)
}

// Issue 28744: Ensure that we don't modify memory
// that Config doesn't own such as Certificates.
func TestBuildNameToCertificate_doesntModifyCertificates(t *testing.T) {
	c0 := Certificate{
		Certificate: [][]byte{testRSACertificate},
		PrivateKey:  testRSAPrivateKey,
	}
	c1 := Certificate{
		Certificate: [][]byte{testSNICertificate},
		PrivateKey:  testRSAPrivateKey,
	}
	config := testConfig.Clone()
	config.Certificates = []Certificate{c0, c1}

	config.BuildNameToCertificate()
	got := config.Certificates
	want := []Certificate{c0, c1}
	if !reflect.DeepEqual(got, want) {
		t.Fatalf("Certificates were mutated by BuildNameToCertificate\nGot: %#v\nWant: %#v\n", got, want)
	}
}<|MERGE_RESOLUTION|>--- conflicted
+++ resolved
@@ -23,20 +23,11 @@
 	"time"
 )
 
-<<<<<<< HEAD
-var savedSupportedSignatureAlgorithmsTLS12 = defaultSupportedSignatureAlgorithmsTLS12
-
-=======
->>>>>>> 88343530
 func init() {
 	// TLS 1.3 is opt-in for Go 1.12, but we want to run most tests with it enabled.
 	// TestTLS13Switch below tests the disabled behavior. See Issue 30055.
 	tls13Support.Do(func() {}) // defuse the sync.Once
 	tls13Support.cached = true
-<<<<<<< HEAD
-	defaultSupportedSignatureAlgorithmsTLS12 = defaultSupportedSignatureAlgorithms
-=======
->>>>>>> 88343530
 }
 
 var rsaCertPEM = `-----BEGIN CERTIFICATE-----
